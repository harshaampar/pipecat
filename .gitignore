--- conflicted
+++ resolved
@@ -50,11 +50,6 @@
 docs/api/_build/
 docs/api/api
 
-<<<<<<< HEAD
 # Demo files
 *.json
-*.db
-=======
-# uv
-.python-version
->>>>>>> c145a9ef
+*.db